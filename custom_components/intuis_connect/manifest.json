{
  "domain": "intuis_connect",
  "name": "Intuis Connect (Netatmo)",
  "codeowners": [
    "@antoine-pyre"
  ],
  "config_flow": true,
  "documentation": "https://github.com/antoine-pyre/intuis-connect#readme",
  "iot_class": "cloud_polling",
  "issue_tracker": "https://github.com/antoine-pyre/intuis-connect/issues",
  "requirements": [
    "aiohttp"
  ],
<<<<<<< HEAD
  "version": "1.3.62"
=======
  "version": "1.3.63"
>>>>>>> e4fcc1d0
}<|MERGE_RESOLUTION|>--- conflicted
+++ resolved
@@ -11,9 +11,5 @@
   "requirements": [
     "aiohttp"
   ],
-<<<<<<< HEAD
-  "version": "1.3.62"
-=======
   "version": "1.3.63"
->>>>>>> e4fcc1d0
 }